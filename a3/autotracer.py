#!/usr/bin/env pytohn3

from __future__ import absolute_import, division

from .roi import ROI
from .errors import ShapeError
from .constants import _version
from lasagne.regularization import regularize_layer_params, regularize_layer_params_weighted, l2, l1
from .struct import LossRecord
from .utils import get_path
import json
import logging

# These evironment flags set up GPU training
import os
os.environ['THEANO_FLAGS'] = 'floatX=float32,device=gpu'

import numpy as np
import h5py
import theano
import theano.tensor as T
import lasagne

class Autotracer(object):
    """Automatically traces tongues in Ultrasound images.

    Attributes (all read-only):
        roi (ROI): Where the ultrasound images the data represent.
        X_train (tensor of float32): the training dataset images.
            each element is 1 pixel, scaled from 0 (black) to 1 (white).
            If roi.shape is (y,x) then X_train.shape must be (N,1,y,x).
        y_train (tensor of float32): the training dataset traces.
            Elements represent points on the tongue relative to the roi.
            0 represents that the point lies on roi.offset[0], while
            1 represents that the point lies on roi.extent[0].
            For traces with M points, y_train.shape should be (N,M,1,1).
        X_valid (tensor of float32): the validation dataset images
            each element is 1 pixel, scaled from 0 (black) to 1 (white).
            if roi.shape is (y,x) then X_test.shape should be (N,1,y,x).
        y_valid (tensor of float32): the validation dataset traces.
            Elements represent points on the tongue relative to the roi.
            0 represents that the point lies on roi.offset[0], while
            1 represents that the point lies on roi.extent[0].
            For traces with M points, y_valid.shape should be (N,M,1,1).
        layer_in (lasagne.layers.input.InputLayer): input layer
        layer_out (lasagne.layers.dense.DesnseLayer): output layer
    """
<<<<<<< HEAD
    # TODO: alternative constructor using data from Config instance
    def __init__(self, train, test, roi, config=None):
=======
    def __init__(self,train,test,roi,predictors=None):
>>>>>>> dbb7ae49
        """

        Args:
            train (string): the location of a hdf5 dataset for training
                this gets loaded as X_train and y_train
            test (string): the location of a hdf5 dataset for validation
                this gets loaded as X_valid and y_valid
            roi (ROI): the location of the data within an image
        """
        self.config = config
        # clean up paths
        train = get_path(train)
        test = get_path(test) if test else test
        self.predictors = predictors if predictors else ['image']
        self.loadHDF5(train, test)
        self.roi = ROI(roi)
        self.__init_model()

    def loadHDF5(self,train,test=None):
        """Load a test and training dataset from hdf5 databases

        Args:
            train (string): the location of a hdf5 dataset for training
                this gets loaded as X_train and y_train
            test (string): the location of a hdf5 dataset for validation
                this gets loaded as X_valid and y_valid

        Raises:
            ShapeError: if train and test have incompatible shape
                Xshape and yshape are set to the shape of test
        """
        # clean up paths
        train = get_path(train)
        test = get_path(test) if test else test
        logging.debug('loadHDF5(%s,%s)' % (train,test))
        with h5py.File(train,'r') as h:
            self.X_train = {k:np.array(h[k]) for k in h}
            self.y_train = np.array(h['trace'])
            self.Xshape = {k:self.X_train[k].shape[1:] for k in h}
            self.yshape = self.y_train.shape[1:]
        if test:
            with h5py.File(test,'r') as h:
                self.X_valid = {np.array(h[k]) for k in self.predictors}
                self.y_valid = np.array(h['trace'])
        else: 
            # split the training data into a training set and a validation set. 
            i = {np.floor(self.X_train[k].shape[0] * 0.75) for k in self.X_train}
            if len(i) is not 1:
                raise Exception("Different N for diferent X")
            i = i.pop()
            self.X_valid = {k:self.X_train[k][i:] for k in self.X_train}
            self.y_valid = self.y_train[i:]
            self.X_train = {k:self.X_train[k][:i] for k in self.X_train}
            self.y_train = self.y_train[:i]
        mismatch = False
        if any((self.X_valid[k].shape[1:] != self.Xshape[k] for k in self.X_valid)):
            logging.warn("Train and test set have different input shape")
            mismatch = True
        if self.y_valid.shape[1:] != self.yshape:
            logging.warn("Train and test set have different output shape")
            mismatch = True
        if mismatch:
            raise ShapeError(self.X_valid.shape[1:],self.y_valid.shape[1:])

    def __init_layers(self,layer_size):
        """Create the architecture of the MLP

        The achitecture is currently hard-coded.
        Architecture:
            image -> ReLU w/ dropout (x3) -> trace
        Args:
            layer_size (integer): the size of each layer
                Currently, all the layers have the same number of units
                (except for the input and output layers).

        Raises:
            ShapeError: if input and/or output dimensionality are unset
        """
        if self.Xshape == None or self.yshape == None:
            if self.Xshape == None:
                logging.warning("Tried to compile Neural Net before"
                    "setting input dimensionality")
            if self.yshape == None:
                logging.warning("Tried to compile Neural Net before"
                    "setting output dimensionality")
            raise ShapeError(self.Xshpae,self.yshape)

        l_in = {
            k:lasagne.layers.InputLayer(shape=(None,)+self.Xshape[k])
            for k in self.predictors}
    
        self.layer_in = [l_in[k] for k in self.predictors]

        input_filters = [ 
            lasagne.layers.DenseLayer(
                    l_in[k],
                    num_units = layer_size,
                    nonlinearity =lasagne.nonlinearities.rectify,
                    W = lasagne.init.GlorotUniform())
            for k in self.predictors]
        l_hidden1 = lasagne.layers.ConcatLayer(input_filters)
        l_hidden1_d = lasagne.layers.DropoutLayer(l_hidden1, p=.5)
        

        l_hidden2 = lasagne.layers.DenseLayer(
            l_hidden1_d,
            num_units = layer_size,
            nonlinearity = lasagne.nonlinearities.rectify,
            W = lasagne.init.GlorotUniform())
        l_hidden2_d = lasagne.layers.DropoutLayer(l_hidden2, p=.5)
        l_hidden3 = lasagne.layers.DenseLayer(
            l_hidden2_d,
            num_units = self.yshape[0],
            nonlinearity = lasagne.nonlinearities.rectify,
            W = lasagne.init.GlorotUniform())

        self.layer_out = l_hidden3

        # For regularization (see: http://lasagne.readthedocs.org/en/latest/modules/regularization.html)
        config = self.config
        input_layer_weight = 0.1 if not config else config.l2_input_layer_weight
        output_layer_weight = 0.5 if not config else config.l2_output_layer_weight
        self.layer_weights = {self.layer_in: input_layer_weight, self.layer_out: output_layer_weight}

    def __init_model(self, layer_size=2048):
        """Initializes the model

        For the most part, this consists of setting up some bookkeeping
        for theano and lasagne, and compiling the theano functions
        Args:
            layer_size (integer): the size of each layer in the MLP
            gets passed directly to self.__init_layers
        """
        logging.info('initializing model')
        self.__init_layers(layer_size)

        # These are theano/lasagne symbolic variable declarationss,
        # representing... the target vector(traces)
        target_vector = T.fmatrix('y')
        # our predictions
        predictions = lasagne.layers.get_output(self.layer_out)
        validation_predictions = lasagne.layers.get_output(self.layer_out, deterministic=True)
        # the loss (diff in objective) for training
        # using MSE
        stochastic_loss = lasagne.objectives.squared_error(predictions, target_vector).mean()
        #print(stochastic_loss)
        deterministic_loss = lasagne.objectives.squared_error(validation_predictions, target_vector).mean()
        # using cross entropy
        #stochastic_loss = lasagne.objectives.categorical_crossentropy(predictions, target_vector).mean()
        # the loss for validation
        #deterministic_loss = lasagne.objectives.categorical_crossentropy(test_predictions, target_vector).mean()
        # calculate loss
        loss = stochastic_loss
        # should regularization be used?
        config = self.config
        if config:
            if config.l1_regularization:
                logging.info("Using L1 regularization")
                l1_penalty = regularize_layer_params(self.layer_out, l1) * 1e-4
                loss += l1_penalty
            if config.l2_regularization:
                logging.info("Using L2 regularization with weights")
                logging.info("\tinput layer weight: {0}".format(self.layer_weights[self.layer_in]))
                logging.info("\toutput layer weight: {0}".format(self.layer_weights[self.layer_out]))
                l2_penalty = regularize_layer_params_weighted(self.layer_weights, l2)
                loss += l2_penalty
        else:
            logging.info("No regularization")
        # the network parameters (i.e. weights)
        all_params = lasagne.layers.get_all_params(
            self.layer_out)
        # how to update the weights
        updates = lasagne.updates.nesterov_momentum(
            loss_or_grads = loss,
            params = all_params,
            learning_rate = 0.1,
            momentum = 0.9)

        # The theano functions for training, testing, and tracing.
        #   These get method-level wrappers below
        logging.info('compiling theano functions')
        self._train_fn = theano.function(
            on_unused_input='warn',
            inputs  = [l.input_var for l in self.layer_in]+[target_vector],
            outputs = [stochastic_loss],
            updates = updates)
        self._valid_fn = theano.function(
            on_unused_input='warn',
            inputs  = [l.input_var for l in self.layer_in]+[target_vector],
            outputs = [deterministic_loss,
                lasagne.layers.get_output(self.layer_out)])
        self._trace_fn = theano.function(
            on_unused_input='warn',
            inputs  = [l.input_var for l in self.layer_in],
            outputs = [lasagne.layers.get_output(self.layer_out)
                * self.roi.shape[0] + self.roi.offset[0]])


    
    def train_batch(self, *args):
        """Train on a minibatch 
        
        Wrapper for _train_fn()

        Args:
            X (tensor of float32): Minibatch from the training images
            y (tensor of float32): The corresponding traces
        """
        return self._train_fn(*args)

    def valid_batch(self, *args):
        """Validates the network on a (mini)batch

        Wrapper for _valid_fn()

        Args:
            X (tensor of float32): Minibatch from the validation images
            y (tensor of float32): The corresponding traces
        """
        return self._valid_fn(*args)

    def trace(self, X, jfile=None, names=None, project_id=None, subject_id=None):
        """Trace a batch of images using the MLP

        Can be used programmatically to get a numpy array of traces,
        or a json file for use with the APIL webapp.
        Args:
            X (tensor of float32): image to be traced
                should be properly scaled to [0,1] and the roi.
            jfile (string, optional): location to save json traces
                If None, then no json trace is created
                The rest of the args are required if jfile is truthy
            names (list of str, semi-optional): filenames for each trace
                Used to associate traces in json with files
            project_id (json-ible object): the project id
                This is purely user-defined. How you identify projects.
                Suggestions include strings or numbers
            subject_id (json-ible object): the subject id
                This is also user-defined. How you identify subjects.
                Suggestions again include strings and numbers
        Returns:
            numpy.array of float32: traces for each image
                The traces will be scaled up to the scale of the image,
                rather than on the scale required for input.
        """
        t, = self._trace_fn(X)
        if jfile:
            # expand path
            jfile = get_path(jfile)
            domain = self.roi.domain(t.shape[1])
            js = { 'roi'     : self.roi.json(),
                'tracer-id'  : 'autotrace_%d.%d.%d'%_version,
                'project-id' : project_id,
                'subject-id' : subject_id}
            js['trace-data'] = {names[i]: [{'x': domain[j], 'y': float(t[i,j])}
                for j in range(len(domain)) if
                float(t[i,j]) != self.roi.offset[1]] for i in range(len(t))}
            with open(jfile,'w') as f:
                json.dump(js,f)
        return t

    def save(self,fname):
        fname = get_path(fname)
        params = np.array(lasagne.layers.get_all_param_values(self.layer_out))
        np.save(fname,params)

    def load(self,fname):
        fname = get_path(fname)
        params = np.load(fname)
        lasagne.layers.set_all_param_values(self.layer_out,params)

    def train(self,num_epochs=2500,batch_size=512):
        """Train the MLP using minibatches

        Args:
            num_epochs (int): Number of times to run through the
                training set during each epoch.
            batch_size (int): Number of images to calculate updates on
        """
        logging.info('Training')
        # keep track of (epoch + 1, train_loss, valid_loss)
        self.loss_record = LossRecord()
        for epoch_num in range(num_epochs):
            num_batches_train = int(np.ceil(len(self.X_train) / batch_size))
            train_losses = []
            for batch_num in range(num_batches_train):
                batch_slice = slice(batch_size * batch_num,
                                    batch_size * (batch_num +1))
                X_batch = [self.X_train[k][batch_slice] for k in self.predictors]
                y_batch = self.y_train[batch_slice,:,0,0]
                loss, = self.train_batch(*(X_batch+[y_batch]))
                train_losses.append(loss)
            train_loss = np.mean(train_losses)
            num_batches_valid = int(np.ceil(len(self.X_valid) / batch_size))
            valid_losses = []
            list_of_traces_batch = []
            for batch_num in range(num_batches_valid):
                batch_slice = slice(batch_size * batch_num,
                                    batch_size * (batch_num + 1))
                X_batch = [self.X_valid[k][batch_slice] for k in self.predictors]
                y_batch = self.y_valid[batch_slice,:,0,0]
                loss, traces_batch = self.valid_batch(*(X_batch+[y_batch]))
                valid_losses.append(loss)
                list_of_traces_batch.append(traces_batch)
            valid_loss = np.mean(valid_losses)
            # store loss
            self.loss_record += [epoch_num+1, train_loss, valid_loss]
            logging.info('Epoch: %d, train_loss=%f, valid_loss=%f'
                    % (epoch_num+1, train_loss, valid_loss))<|MERGE_RESOLUTION|>--- conflicted
+++ resolved
@@ -45,12 +45,9 @@
         layer_in (lasagne.layers.input.InputLayer): input layer
         layer_out (lasagne.layers.dense.DesnseLayer): output layer
     """
-<<<<<<< HEAD
+
     # TODO: alternative constructor using data from Config instance
     def __init__(self, train, test, roi, config=None):
-=======
-    def __init__(self,train,test,roi,predictors=None):
->>>>>>> dbb7ae49
         """
 
         Args:
@@ -95,8 +92,8 @@
             with h5py.File(test,'r') as h:
                 self.X_valid = {np.array(h[k]) for k in self.predictors}
                 self.y_valid = np.array(h['trace'])
-        else: 
-            # split the training data into a training set and a validation set. 
+        else:
+            # split the training data into a training set and a validation set.
             i = {np.floor(self.X_train[k].shape[0] * 0.75) for k in self.X_train}
             if len(i) is not 1:
                 raise Exception("Different N for diferent X")
@@ -141,10 +138,10 @@
         l_in = {
             k:lasagne.layers.InputLayer(shape=(None,)+self.Xshape[k])
             for k in self.predictors}
-    
+
         self.layer_in = [l_in[k] for k in self.predictors]
 
-        input_filters = [ 
+        input_filters = [
             lasagne.layers.DenseLayer(
                     l_in[k],
                     num_units = layer_size,
@@ -153,7 +150,7 @@
             for k in self.predictors]
         l_hidden1 = lasagne.layers.ConcatLayer(input_filters)
         l_hidden1_d = lasagne.layers.DropoutLayer(l_hidden1, p=.5)
-        
+
 
         l_hidden2 = lasagne.layers.DenseLayer(
             l_hidden1_d,
@@ -249,10 +246,10 @@
                 * self.roi.shape[0] + self.roi.offset[0]])
 
 
-    
+
     def train_batch(self, *args):
-        """Train on a minibatch 
-        
+        """Train on a minibatch
+
         Wrapper for _train_fn()
 
         Args:
