--- conflicted
+++ resolved
@@ -99,10 +99,7 @@
     def scan_directory(self,d,types,keys,sep=':',report_every=1000):
         logging.info("scanning %s",d)
         N_matches = 0
-<<<<<<< HEAD
         d = get_path(d)
-=======
->>>>>>> 3a24a95e
         if self.keys == None:
             self.keys=keys
         for dirpath,__,filenames in os.walk(d):
